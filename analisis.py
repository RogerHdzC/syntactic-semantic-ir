# %%
import ply.lex as lex
import ply.yacc as yacc
<<<<<<< HEAD
from arbol import Literal, BinaryOp, Visitor, Variable, UnaryOp, WhileStatement, DoWhileStatement, ForStatement, IfStatement, Block, Assignment, Declaration, Program, FunctionDecl, CallExpr, CallStatement, ReturnStatement

literals = ['+','-','*','/', '%', '(', ')', '{', '}', ';', '=', ',']
reserved = {
    'while': 'WHILE',
    'if':    'IF',
    'else':  'ELSE',
    'int':   'INT',
    'bool':  'BOOL',
    'float': 'FLOAT',
    'char':  'CHAR',
    'main':  'MAIN',
    'do':    'DO',
    'for':   'FOR',
    'return': 'RETURN'
}
tokens = [
    'FLOATLIT', 'INTLIT', 'ID', 'OR', 'AND', 'LEQ', 'GEQ', 'LT', 'GT',
    'EQ', 'NEQ', 'MINUS', 'PLUS', 'NOT',
=======
from arbol import (
    BreakStatement,
    CaseClause,
    DefaultClause,
    Literal,
    BinaryOp,
    SwitchStatement,
    Visitor,
    Variable,
    UnaryOp,
    WhileStatement,
    DoWhileStatement,
    ForStatement,
    IfStatement,
    Block,
    Assignment,
    Declaration,
    Program,
)

literals = ["+", "-", "*", "/", "%", "(", ")", "{", "}", ";", "=", ":"]
reserved = {
    "while": "WHILE",
    "if": "IF",
    "else": "ELSE",
    "int": "INT",
    "bool": "BOOL",
    "float": "FLOAT",
    "char": "CHAR",
    "main": "MAIN",
    "do": "DO",
    "for": "FOR",
    "switch": "SWITCH",
    "case": "CASE",
    "default": "DEFAULT",
    "break": "BREAK",
}
tokens = [
    "INTLIT",
    "ID",
    "OR",
    "AND",
    "LEQ",
    "GEQ",
    "LT",
    "GT",
    "EQ",
    "NEQ",
    "MINUS",
    "PLUS",
    "NOT",
    "COLON",
>>>>>>> 52db64e6
] + list(reserved.values())

t_ignore = " \t"


def t_ID(t):
    r"[a-zA-Z_][a-zA-Z_0-9]*"
    t.type = reserved.get(t.value, "ID")
    return t

<<<<<<< HEAD
def t_FLOATLIT(t):
    r'([0-9]+\.[0-9]*|\.[0-9]+)'
    t.value = float(t.value)
    return t
=======
>>>>>>> 52db64e6

def t_INTLIT(t):
    r"[0-9]+"
    t.value = int(t.value)
    return t


def t_newline(t):
    r"\n+"
    t.lexer.lineno += len(t.value)


t_OR = r"\|\|"
t_AND = r"&&"
t_LT = r"<"
t_LEQ = r"<="
t_GT = r">"
t_GEQ = r">="
t_EQ = r"=="
t_NEQ = r"!="
t_MINUS = r"-"
t_NOT = r"!"
t_PLUS = r"\+"
t_COLON = r":"


def t_error(t):
    print(f"Illegal character '{t.value[0]}'")
    t.lexer.skip(1)


# %%

precedence = (
    ("nonassoc", "ELSE"),
    ("right", "NOT", "UMINUS"),
    ("left", "OR"),
    ("left", "AND"),
    ("nonassoc", "EQ", "NEQ"),
    ("nonassoc", "LT", "LEQ", "GT", "GEQ"),
    ("left", "PLUS", "MINUS"),
    ("left", "*", "/", "%"),
)


def p_empty(p):
    """
    empty :
    """
    p[0] = []


def p_program(p):
    """
    program : functions
    """
    p[0] = Program(p[1])

def p_functions(p):
    """
    functions : mainfunction functions
              | function functions
              | empty
    """
    if len(p) == 3:
        p[0] = [p[1]] + p[2]
    else:
        p[0] = []

def p_return_statement(p):
    """
    return_statement : RETURN expression_opt ";"
    """
    p[0] = ReturnStatement(p[2])

def p_function(p):
    """
    function : type ID "(" parameters ")" "{" declarations statements "}"
    """
    ret_type = p[1]
    name     = p[2]
    params   = p[4]    # lista de pares (tipo, id)
    decls    = p[7]
    stmts    = p[8]
    p[0] = FunctionDecl(ret_type, name, params, decls, stmts)

def p_mainfunction(p):
    """
    mainfunction : INT MAIN "(" ")" "{" declarations statements "}"
    """
    p[0] = FunctionDecl('INT', 'main', [], p[6], p[7])

def p_call_statement(p):
    """
    call_statement : ID "(" arguments ")" ";"
    """
    p[0] = CallStatement(p[1], p[3])

def p_arguments(p):
    """
    arguments : expression_list
              | empty
    """
    p[0] = p[1]

def p_expression_list(p):
    """
    expression_list : expression
                    | expression "," expression_list
    """
    if len(p) == 2:
        p[0] = [p[1]]
    else:
        p[0] = [p[1]] + p[3]

def p_parameters(p):
    """
    parameters : parameter_list
               | empty
    """
    p[0] = p[1]

def p_parameter_list(p):
    """
    parameter_list : parameter
                   | parameter "," parameter_list
    """
    if len(p) == 2:
        p[0] = [p[1]]
    else:
        p[0] = [p[1]] + p[3]

def p_parameter(p):
    """
    parameter : type ID
    """
    p[0] = (p[1], p[2])


def p_declarations(p):
    """
    declarations : declaration declarations
                 | empty
    """
    if len(p) == 3:
        p[0] = [p[1]] + p[2]
    else:
        p[0] = []


def p_declaration(p):
    """
    declaration : type ID ";"
                | type ID '=' expression ';'
    """
    if len(p) == 4:
        p[0] = Declaration(p[1], p[2])
    else:
        p[0] = Declaration(p[1], p[2], p[4])


def p_type(p):
    """
    type : INT
         | BOOL
         | FLOAT
         | CHAR
    """
    p[0] = p.slice[1].type


def p_statements(p):
    """
    statements : statement statements
               | empty
    """
    if len(p) == 3:
        p[0] = [p[1]] + p[2]
    else:
        p[0] = []

def p_statement(p):
    """
    statement : ';'
              | block
              | assignment
              | if_statement
              | while_statement
              | do_while_statement
              | for_statement
<<<<<<< HEAD
              | return_statement
              | call_statement
=======
              | switch_statement
              | break_statement
>>>>>>> 52db64e6
    """
    p[0] = p[1]


def p_block(p):
    """
    block : '{' statements '}'
    """
    p[0] = Block(p[2])


def p_assignment_no_semi(p):
    """
    assignment_no_semi : ID '=' expression
    """
    p[0] = Assignment(p[1], p[3])


def p_assignment(p):
    """
    assignment : assignment_no_semi ';'
    """
    p[0] = p[1]


def p_assignment_opt(p):
    """
    assignment_opt : assignment_no_semi
                   | empty
    """
    p[0] = p[1]


def p_if_statement(p):
    """
    if_statement : IF '(' expression ')' statement ELSE statement
                    | IF '(' expression ')' statement
    """
    if len(p) == 8:
        p[0] = IfStatement(p[3], p[5], p[7])
    else:
        p[0] = IfStatement(p[3], p[5], None)


def p_for_statement(p):
    """
    for_statement : FOR '(' assignment_opt ';' expression_opt ';' assignment_opt ')' statement
    """
    init = p[3]
    cond = p[5]
    post = p[7]
    body = p[9]
    p[0] = ForStatement(init, cond, post, body)


def p_do_while_statement(p):
    """
    do_while_statement : DO statement WHILE '(' expression ')' ';'
    """
    p[0] = DoWhileStatement(p[5], p[2])


def p_while_statement(p):
    """
    while_statement : WHILE '(' expression ')' statement
    """

    p[0] = WhileStatement(p[3], p[5])


def p_switch_statement(p):
    """
    switch_statement : SWITCH '(' expression ')' '{' case_clauses default_clause_opt '}'
    """
    p[0] = SwitchStatement(p[3], p[6], p[7])


def p_case_clauses(p):
    """
    case_clauses : case_clause case_clauses
                 | empty
    """
    if len(p) == 3:
        p[0] = [p[1]] + p[2]
    else:
        p[0] = []


def p_case_clause(p):
    """
    case_clause : CASE INTLIT COLON statements
    """
    p[0] = CaseClause(p[2], p[4])


def p_default_clause_opt(p):
    """
    default_clause_opt : DEFAULT COLON statements
                       | empty
    """
    if len(p) == 4:
        p[0] = DefaultClause(p[3])
    else:
        p[0] = None


def p_break_statement(p):
    "break_statement : BREAK ';'"
    p[0] = BreakStatement()


def p_expression_opt(p):
    """
    expression_opt : expression
                   | empty
    """
    p[0] = p[1]


def p_expression(p):
    """
    expression : expression OR conjunction
               | conjunction
    """
    if len(p) == 2:
        p[0] = p[1]
    else:
        p[0] = BinaryOp(p[2], p[1], p[3])


def p_conjunction(p):
    """
    conjunction : conjunction AND equality
                | equality
    """
    if len(p) == 2:
        p[0] = p[1]
    else:
        p[0] = BinaryOp(p[2], p[1], p[3])


def p_equality(p):
    """
    equality : relation equ_op relation
             | relation
    """
    if len(p) == 2:
        p[0] = p[1]
    else:
        p[0] = BinaryOp(p[2], p[1], p[3])


def p_equ_op(p):
    """
    equ_op : EQ
           | NEQ
    """
    p[0] = p[1]


def p_relation(p):
    """
    relation : addition rel_op addition
             | addition
    """
    if len(p) == 2:
        p[0] = p[1]
    else:
        p[0] = BinaryOp(p[2], p[1], p[3])


def p_rel_op(p):
    """
    rel_op : LT
           | LEQ
           | GT
           | GEQ
    """
    p[0] = p[1]


def p_addition(p):
    """
    addition : addition add_op term
             | term
    """
    if len(p) == 2:
        p[0] = p[1]
    else:
        p[0] = BinaryOp(p[2], p[1], p[3])


def p_add_op(p):
    """
    add_op : PLUS
           | MINUS
    """
    p[0] = p[1]


def p_term(p):
    """
    term : term mul_op factor
         | factor
    """
    if len(p) == 2:
        p[0] = p[1]
    else:
        p[0] = BinaryOp(p[2], p[1], p[3])


def p_mul_op(p):
    """
    mul_op : '*'
           | '/'
           | '%'
    """
    p[0] = p[1]


def p_factor(p):
    """
    factor : unary_op factor
           | primary
    """
    if len(p) == 2:
        p[0] = p[1]
    else:
        p[0] = UnaryOp(p[1], p[2])


def p_unary_op(p):
    """unary_op : MINUS %prec UMINUS
    | NOT   %prec NOT"""
    p[0] = p[1]


def p_primary(p):
    """
    primary : INTLIT
            | FLOATLIT
            | ID "(" arguments ")"
            | ID
            | '(' expression ')'
    """
    if len(p) == 2:
        if isinstance(p[1], int):
<<<<<<< HEAD
            p[0] = Literal(p[1], 'INT')
        elif isinstance(p[1], float):
            p[0] = Literal(p[1], 'FLOAT')
=======
            p[0] = Literal(p[1], "INT")
>>>>>>> 52db64e6
        else:
            p[0] = Variable(p[1])
    elif p[2] == '(':
        p[0] = CallExpr(p[1], p[3])
    else:
        p[0] = p[2]


def p_error(p):
    print(f"Syntax error at '{p.value}'")


# %%
data = """
int add(int a, int b) {
  int result;
  result = a + b;
  return result;
}

int main() {
<<<<<<< HEAD
  int x;
  x = add(3, 4);
=======
    int x;
    int y;
    int i;
    bool flag;
    flag = -flag;
    flag = !flag ;
    y = 2 - 1; 
    x = 0;
    if (x < 3) { x = x + 1; } else { x = x - 1; }
    while (x > 0) { x = x - 1; }
    do { x = x - 1; } while (x > 0);
    for (i = 0; i < 10; i = i + 1) {x = x + i;}
    switch (x) {
        case 0: x = x + 1; break;
        case 2: x = x + 2; break;
        default: x = x + 3;
    }
>>>>>>> 52db64e6
}
"""
lexer = lex.lex()
parser = yacc.yacc(start="program")
ast = parser.parse(data)

# %%
from llvmlite import ir

intType = ir.IntType(32)
module = ir.Module(name="prog")

<<<<<<< HEAD
=======
fnty = ir.FunctionType(intType, [])
func = ir.Function(module, fnty, name="main")

entry = func.append_basic_block("entry")
builder = ir.IRBuilder(entry)


>>>>>>> 52db64e6
class IRGenerator(Visitor):
    def __init__(self, module: ir.Module):
        self.module  = module
        self.builder = None
        self.func    = None
        self.symbols = {}
        self.stack   = []
        self.typemap = {
            "INT": ir.IntType(32),
            "BOOL": ir.IntType(1),
            "FLOAT": ir.DoubleType(),
            "CHAR": ir.IntType(8),
        }

    def visit_program(self, node: Program):
        for fn in node.functions:
            self.visit_function_decl(fn)
    
    def visit_function_decl(self, node: FunctionDecl):
        param_types = [ self.typemap[t] for t,_ in node.params ]
        fn_ty = ir.FunctionType(self.typemap[node.ret_type], param_types)
        fn    = ir.Function(self.module, fn_ty, name=node.name)
        
        entry = fn.append_basic_block('entry')
        self.builder = ir.IRBuilder(entry)
        self.func    = fn

        for i,(_, name) in enumerate(node.params):
            alloca = self.builder.alloca(fn.args[i].type, name=name)
            self.builder.store(fn.args[i], alloca)
            self.symbols[name] = alloca

        for decl in node.declarations:
            decl.accept(self)

        for stmt in node.statements:
            stmt.accept(self)

<<<<<<< HEAD
        if not fn.blocks[-1].is_terminated:
            if node.ret_type == 'INT':
                self.builder.ret(ir.Constant(self.typemap['INT'], 0))
            else:
                self.builder.ret(ir.Constant(self.typemap[node.ret_type], 0.0))
=======
        if not builder.block.is_terminated:
            builder.ret(ir.Constant(intType, 0))
>>>>>>> 52db64e6

    def visit_declaration(self, node: Declaration):
        ty = self.typemap[node.typ]
        alloca = self.builder.alloca(ty, name=node.identifier)
        self.symbols[node.identifier] = alloca
        zero = ir.Constant(ty, 0.0 if isinstance(ty, ir.DoubleType) else 0)
        self.builder.store(zero, alloca)
        if node.initializer:
            node.initializer.accept(self)
            val = self.stack.pop()
            self.builder.store(val, alloca)

    def visit_block(self, node: Block):
        for stmt in node.statements:
            stmt.accept(self)

    def visit_assignment(self, node: Assignment):
        node.expression.accept(self)
        val = self.stack.pop()
        ptr = self.symbols[node.identifier]
<<<<<<< HEAD
        self.builder.store(val, ptr)
    
=======
        builder.store(val, ptr)

>>>>>>> 52db64e6
    def visit_if_statement(self, node: IfStatement):
        node.condition.accept(self)
        cond = self.stack.pop()

<<<<<<< HEAD
        then_bb = self.func.append_basic_block('if.then')
        else_bb = self.func.append_basic_block('if.else') if node.else_stmt else None
        merge_bb = self.func.append_basic_block('if.end')
=======
        then_bb = func.append_basic_block("if.then")
        else_bb = func.append_basic_block("if.else") if node.else_stmt else None
        merge_bb = func.append_basic_block("if.end")
>>>>>>> 52db64e6

        if node.else_stmt:
            self.builder.cbranch(cond, then_bb, else_bb)
        else:
            self.builder.cbranch(cond, then_bb, merge_bb)

        self.builder.position_at_start(then_bb)
        node.then_stmt.accept(self)
        self.builder.branch(merge_bb)

        if node.else_stmt:
            self.builder.position_at_start(else_bb)
            node.else_stmt.accept(self)
            self.builder.branch(merge_bb)

        self.builder.position_at_start(merge_bb)

    def visit_while_statement(self, node: WhileStatement):
<<<<<<< HEAD
        whileHead = self.func.append_basic_block('while-head')
        whileBody = self.func.append_basic_block('while-body')
        whileExit = self.func.append_basic_block('while-exit')
        self.builder.branch(whileHead)
        self.builder.position_at_start(whileHead)
        node.condition.accept(self)
        condition = self.stack.pop()
        self.builder.cbranch(
            condition,
            whileBody,
            whileExit
        )
        self.builder.position_at_start(whileBody)
=======
        whileHead = func.append_basic_block("while-head")
        whileBody = func.append_basic_block("while-body")
        whileExit = func.append_basic_block("while-exit")
        builder.branch(whileHead)
        builder.position_at_start(whileHead)
        node.condition.accept(self)
        condition = self.stack.pop()
        builder.cbranch(condition, whileBody, whileExit)
        builder.position_at_start(whileBody)
>>>>>>> 52db64e6
        node.statement.accept(self)
        self.builder.branch(whileHead)
        self.builder.position_at_start(whileExit)

    def visit_do_while_statement(self, node: DoWhileStatement):
<<<<<<< HEAD
        doBody = self.func.append_basic_block('do.body')
        doCond = self.func.append_basic_block('do.cond')
        doExit = self.func.append_basic_block('do.exit')
        self.builder.branch(doBody)
        self.builder.position_at_start(doBody)
=======
        doBody = func.append_basic_block("do.body")
        doCond = func.append_basic_block("do.cond")
        doExit = func.append_basic_block("do.exit")
        builder.branch(doBody)
        builder.position_at_start(doBody)
>>>>>>> 52db64e6
        node.body.accept(self)
        self.builder.branch(doCond)
        self.builder.position_at_start(doCond)
        node.condition.accept(self)
        condVal = self.stack.pop()
        self.builder.cbranch(condVal, doBody, doExit)
        self.builder.position_at_start(doExit)

    def visit_for_statement(self, node: ForStatement):
        entryBB = self.builder.block
        if node.init:
            node.init.accept(self)

<<<<<<< HEAD
        condBB = self.func.append_basic_block('for.cond')
        bodyBB = self.func.append_basic_block('for.body')
        postBB = self.func.append_basic_block('for.post')
        exitBB = self.func.append_basic_block('for.exit')
        self.builder.branch(condBB)
        self.builder.position_at_start(condBB)
=======
        condBB = func.append_basic_block("for.cond")
        bodyBB = func.append_basic_block("for.body")
        postBB = func.append_basic_block("for.post")
        exitBB = func.append_basic_block("for.exit")
        builder.branch(condBB)
        builder.position_at_start(condBB)
>>>>>>> 52db64e6
        if node.condition:
            node.condition.accept(self)
            condVal = self.stack.pop()
        else:
            condVal = ir.Constant(ir.IntType(1), 1)
        self.builder.cbranch(condVal, bodyBB, exitBB)
        self.builder.position_at_start(bodyBB)
        node.body.accept(self)
        self.builder.branch(postBB)
        self.builder.position_at_start(postBB)
        if node.update:
            node.update.accept(self)
        self.builder.branch(condBB)
        self.builder.position_at_start(exitBB)

<<<<<<< HEAD
    def visit_variable(self, node: Variable):
        ptr = self.symbols[node.name]
        self.stack.append(self.builder.load(ptr))
    
    def visit_literal(self, node: Literal):
        const = (ir.Constant(self.typemap['FLOAT'], node.value)
                 if node.type=='FLOAT'
                 else ir.Constant(self.typemap[node.type], node.value))
        self.stack.append(const)
    
    def visit_unary_op(self, node: UnaryOp):
        node.operand.accept(self)
        v = self.stack.pop()
        if node.op == '-':
            zero = ir.Constant(v.type, 0)
            op = self.builder.fsub if isinstance(v.type, ir.DoubleType) else self.builder.sub
            self.stack.append(op(zero, v))
=======
    def visit_switch_statement(self, node):
        # Create the end block for the switch statement
        end_block = func.append_basic_block("switch.end")

        # Evaluate the switch expression and store its value
        node.expr.accept(self)
        switch_val = self.stack.pop()

        # Create basic blocks for each case and the default case
        case_blocks = {}
        for case in node.cases:
            case_blocks[case.value] = func.append_basic_block(f"case_{case.value}")
        default_block = (
            func.append_basic_block("default") if node.default else end_block
        )

        # Create the switch instruction
        switch_inst = builder.switch(switch_val, default_block)
        for value, block in case_blocks.items():
            switch_inst.add_case(ir.Constant(switch_val.type, value), block)

        # Generate code for each case block
        for i, case in enumerate(node.cases):
            builder.position_at_start(case_blocks[case.value])
            self.current_break_target = end_block
            self.visit_case_statements(case.stmts)

            # If the block is not terminated, branch to the next case, the default block or the end block
            if not builder.block.is_terminated:
                if i + 1 < len(node.cases):
                    next_block = case_blocks[node.cases[i + 1].value]
                elif node.default:
                    next_block = default_block
                else:
                    next_block = end_block
                builder.branch(next_block)

        # Generate code for the default block, if it exists
        if node.default:
            builder.position_at_start(default_block)
            self.current_break_target = end_block
            self.visit_case_statements(node.default.stmts)
            if not builder.block.is_terminated:
                builder.branch(end_block)

        builder.position_at_start(end_block)

    def visit_case_statements(self, statements):
        for stmt in statements:
            stmt.accept(self)

    def visit_break_statement(self, node):
        if self.current_break_target is None:
            raise Exception("Out of context for break statement")
        builder.branch(self.current_break_target)

    def visit_variable(self, node):
        if node.name not in self.symbols:
            raise NameError(f"Undeclared variable '{node.name}'")
        ptr = self.symbols[node.name]
        self.stack.append(builder.load(ptr))

    def visit_literal(self, node: Literal):
        self.stack.append(ir.Constant(intType, node.value))

    def visit_unary_op(self, node: UnaryOp):
        node.operand.accept(self)
        val = self.stack.pop()

        if node.op == "-":
            zero = ir.Constant(val.type, 0)
            self.stack.append(builder.sub(zero, val))
        elif node.op == "!":
            zero = ir.Constant(val.type, 0)
            self.stack.append(builder.icmp_signed("==", val, zero))
>>>>>>> 52db64e6
        else:
            zero = ir.Constant(v.type, 0)
            self.stack.append(self.builder.icmp_signed('==', v, zero))

    def visit_binary_op(self, node: BinaryOp) -> None:
        node.lhs.accept(self)
        node.rhs.accept(self)
        rhs = self.stack.pop()
        lhs = self.stack.pop()
<<<<<<< HEAD

        is_float = isinstance(lhs.type, ir.DoubleType)

        if node.op == '+':
            instr = self.builder.fadd if is_float else self.builder.add
            self.stack.append(instr(lhs, rhs))
        elif node.op == '-':
            instr = self.builder.fsub if is_float else self.builder.sub
            self.stack.append(instr(lhs, rhs))
        elif node.op == '*':
            instr = self.builder.fmul if is_float else self.builder.mul
            self.stack.append(instr(lhs, rhs))
        elif node.op == '/':
            instr = self.builder.fdiv if is_float else self.builder.sdiv
            self.stack.append(instr(lhs, rhs))
        elif node.op == '%':
            instr = self.builder.frem if is_float else self.builder.srem
            self.stack.append(instr(lhs, rhs))

        elif node.op in ('<','<=','>','>=','==','!='):
            if is_float:
                pred_map = {
                    '<':  'ULT', '<=': 'ULE',
                    '>':  'UGT', '>=': 'UGE',
                    '==': 'UEQ','!=': 'UNE',
                }
                pred = pred_map[node.op]
                cmp = self.builder.fcmp_ordered(pred, lhs, rhs)
            else:
                cmp = self.builder.icmp_signed(node.op, lhs, rhs)
            self.stack.append(cmp)

        elif node.op == '||':
            self.stack.append(self.builder.or_(lhs, rhs))
        elif node.op == '&&':
            self.stack.append(self.builder.and_(lhs, rhs))

        else:
            raise ValueError(f"Operador desconocido {node.op}")

    def visit_return_statement(self, node: ReturnStatement):
        if node.expression:
            node.expression.accept(self)
            val = self.stack.pop()
            self.builder.ret(val)
        else:
            self.builder.ret(ir.Constant(self.typemap['INT'], 0))

    def visit_call_expr(self, node: CallExpr):
        args = []
        for arg in node.arguments:
            arg.accept(self)
            args.append(self.stack.pop())
        fn = self.module.get_global(node.name)
        call = self.builder.call(fn, args)
        self.stack.append(call)

    def visit_call_statement(self, node: CallStatement):
        args = []
        for arg in node.arguments:
            arg.accept(self)
            args.append(self.stack.pop())
        fn = self.module.get_global(node.name)
        self.builder.call(fn, args)
#%%
=======
        if node.op == "+":
            self.stack.append(builder.add(lhs, rhs))
        elif node.op == "-":
            self.stack.append(builder.sub(lhs, rhs))
        elif node.op == "*":
            self.stack.append(builder.mul(lhs, rhs))
        elif node.op == "/":
            self.stack.append(builder.sdiv(lhs, rhs))
        elif node.op == "%":
            self.stack.append(builder.srem(lhs, rhs))
        elif node.op == "<":
            result = builder.icmp_signed("<", lhs, rhs)
            self.stack.append(result)
        elif node.op == "<=":
            result = builder.icmp_signed("<=", lhs, rhs)
            self.stack.append(result)
        elif node.op == ">":
            result = builder.icmp_signed(">", lhs, rhs)
            self.stack.append(result)
        elif node.op == ">=":
            result = builder.icmp_signed(">=", lhs, rhs)
            self.stack.append(result)
        elif node.op == "==":
            result = builder.icmp_signed("==", lhs, rhs)
            self.stack.append(result)
        elif node.op == "!=":
            result = builder.icmp_signed("!=", lhs, rhs)
            self.stack.append(result)
        elif node.op == "||":
            result = builder.or_(lhs, rhs)
            self.stack.append(result)
        elif node.op == "&&":
            result = builder.and_(lhs, rhs)
            self.stack.append(result)
        else:
            raise ValueError(f"Operador desconocido {node.op}")


# %%
>>>>>>> 52db64e6
ast = parser.parse(data)
visitor = IRGenerator(module)
ast.accept(visitor)
# print(module)
# %%
import runtime as rt
from ctypes import CFUNCTYPE, c_int

engine = rt.create_execution_engine()
mod = rt.compile_ir(engine, str(module))
func_ptr = engine.get_function_address("main")

# Run the function via ctypes
cfunc = CFUNCTYPE(c_int)(func_ptr)
res = cfunc()
print("main() =", res)
print(mod)


# %%<|MERGE_RESOLUTION|>--- conflicted
+++ resolved
@@ -1,27 +1,7 @@
 # %%
 import ply.lex as lex
 import ply.yacc as yacc
-<<<<<<< HEAD
-from arbol import Literal, BinaryOp, Visitor, Variable, UnaryOp, WhileStatement, DoWhileStatement, ForStatement, IfStatement, Block, Assignment, Declaration, Program, FunctionDecl, CallExpr, CallStatement, ReturnStatement
-
-literals = ['+','-','*','/', '%', '(', ')', '{', '}', ';', '=', ',']
-reserved = {
-    'while': 'WHILE',
-    'if':    'IF',
-    'else':  'ELSE',
-    'int':   'INT',
-    'bool':  'BOOL',
-    'float': 'FLOAT',
-    'char':  'CHAR',
-    'main':  'MAIN',
-    'do':    'DO',
-    'for':   'FOR',
-    'return': 'RETURN'
-}
-tokens = [
-    'FLOATLIT', 'INTLIT', 'ID', 'OR', 'AND', 'LEQ', 'GEQ', 'LT', 'GT',
-    'EQ', 'NEQ', 'MINUS', 'PLUS', 'NOT',
-=======
+
 from arbol import (
     BreakStatement,
     CaseClause,
@@ -40,6 +20,10 @@
     Assignment,
     Declaration,
     Program,
+    FunctionDecl, 
+    CallExpr, 
+    CallStatement, 
+    ReturnStatement
 )
 
 literals = ["+", "-", "*", "/", "%", "(", ")", "{", "}", ";", "=", ":"]
@@ -60,6 +44,7 @@
     "break": "BREAK",
 }
 tokens = [
+    "FLOATLIT"
     "INTLIT",
     "ID",
     "OR",
@@ -74,8 +59,7 @@
     "PLUS",
     "NOT",
     "COLON",
->>>>>>> 52db64e6
-] + list(reserved.values())
+    ] + list(reserved.values())
 
 t_ignore = " \t"
 
@@ -85,13 +69,10 @@
     t.type = reserved.get(t.value, "ID")
     return t
 
-<<<<<<< HEAD
 def t_FLOATLIT(t):
     r'([0-9]+\.[0-9]*|\.[0-9]+)'
     t.value = float(t.value)
     return t
-=======
->>>>>>> 52db64e6
 
 def t_INTLIT(t):
     r"[0-9]+"
@@ -282,13 +263,10 @@
               | while_statement
               | do_while_statement
               | for_statement
-<<<<<<< HEAD
               | return_statement
               | call_statement
-=======
               | switch_statement
               | break_statement
->>>>>>> 52db64e6
     """
     p[0] = p[1]
 
@@ -536,13 +514,9 @@
     """
     if len(p) == 2:
         if isinstance(p[1], int):
-<<<<<<< HEAD
             p[0] = Literal(p[1], 'INT')
         elif isinstance(p[1], float):
             p[0] = Literal(p[1], 'FLOAT')
-=======
-            p[0] = Literal(p[1], "INT")
->>>>>>> 52db64e6
         else:
             p[0] = Variable(p[1])
     elif p[2] == '(':
@@ -564,10 +538,6 @@
 }
 
 int main() {
-<<<<<<< HEAD
-  int x;
-  x = add(3, 4);
-=======
     int x;
     int y;
     int i;
@@ -585,7 +555,6 @@
         case 2: x = x + 2; break;
         default: x = x + 3;
     }
->>>>>>> 52db64e6
 }
 """
 lexer = lex.lex()
@@ -598,8 +567,6 @@
 intType = ir.IntType(32)
 module = ir.Module(name="prog")
 
-<<<<<<< HEAD
-=======
 fnty = ir.FunctionType(intType, [])
 func = ir.Function(module, fnty, name="main")
 
@@ -607,7 +574,6 @@
 builder = ir.IRBuilder(entry)
 
 
->>>>>>> 52db64e6
 class IRGenerator(Visitor):
     def __init__(self, module: ir.Module):
         self.module  = module
@@ -646,16 +612,11 @@
         for stmt in node.statements:
             stmt.accept(self)
 
-<<<<<<< HEAD
         if not fn.blocks[-1].is_terminated:
             if node.ret_type == 'INT':
                 self.builder.ret(ir.Constant(self.typemap['INT'], 0))
             else:
                 self.builder.ret(ir.Constant(self.typemap[node.ret_type], 0.0))
-=======
-        if not builder.block.is_terminated:
-            builder.ret(ir.Constant(intType, 0))
->>>>>>> 52db64e6
 
     def visit_declaration(self, node: Declaration):
         ty = self.typemap[node.typ]
@@ -676,26 +637,15 @@
         node.expression.accept(self)
         val = self.stack.pop()
         ptr = self.symbols[node.identifier]
-<<<<<<< HEAD
         self.builder.store(val, ptr)
     
-=======
-        builder.store(val, ptr)
-
->>>>>>> 52db64e6
     def visit_if_statement(self, node: IfStatement):
         node.condition.accept(self)
         cond = self.stack.pop()
 
-<<<<<<< HEAD
         then_bb = self.func.append_basic_block('if.then')
         else_bb = self.func.append_basic_block('if.else') if node.else_stmt else None
         merge_bb = self.func.append_basic_block('if.end')
-=======
-        then_bb = func.append_basic_block("if.then")
-        else_bb = func.append_basic_block("if.else") if node.else_stmt else None
-        merge_bb = func.append_basic_block("if.end")
->>>>>>> 52db64e6
 
         if node.else_stmt:
             self.builder.cbranch(cond, then_bb, else_bb)
@@ -714,7 +664,6 @@
         self.builder.position_at_start(merge_bb)
 
     def visit_while_statement(self, node: WhileStatement):
-<<<<<<< HEAD
         whileHead = self.func.append_basic_block('while-head')
         whileBody = self.func.append_basic_block('while-body')
         whileExit = self.func.append_basic_block('while-exit')
@@ -728,35 +677,16 @@
             whileExit
         )
         self.builder.position_at_start(whileBody)
-=======
-        whileHead = func.append_basic_block("while-head")
-        whileBody = func.append_basic_block("while-body")
-        whileExit = func.append_basic_block("while-exit")
-        builder.branch(whileHead)
-        builder.position_at_start(whileHead)
-        node.condition.accept(self)
-        condition = self.stack.pop()
-        builder.cbranch(condition, whileBody, whileExit)
-        builder.position_at_start(whileBody)
->>>>>>> 52db64e6
         node.statement.accept(self)
         self.builder.branch(whileHead)
         self.builder.position_at_start(whileExit)
 
     def visit_do_while_statement(self, node: DoWhileStatement):
-<<<<<<< HEAD
         doBody = self.func.append_basic_block('do.body')
         doCond = self.func.append_basic_block('do.cond')
         doExit = self.func.append_basic_block('do.exit')
         self.builder.branch(doBody)
         self.builder.position_at_start(doBody)
-=======
-        doBody = func.append_basic_block("do.body")
-        doCond = func.append_basic_block("do.cond")
-        doExit = func.append_basic_block("do.exit")
-        builder.branch(doBody)
-        builder.position_at_start(doBody)
->>>>>>> 52db64e6
         node.body.accept(self)
         self.builder.branch(doCond)
         self.builder.position_at_start(doCond)
@@ -770,21 +700,12 @@
         if node.init:
             node.init.accept(self)
 
-<<<<<<< HEAD
-        condBB = self.func.append_basic_block('for.cond')
+            condBB = self.func.append_basic_block('for.cond')
         bodyBB = self.func.append_basic_block('for.body')
         postBB = self.func.append_basic_block('for.post')
         exitBB = self.func.append_basic_block('for.exit')
         self.builder.branch(condBB)
         self.builder.position_at_start(condBB)
-=======
-        condBB = func.append_basic_block("for.cond")
-        bodyBB = func.append_basic_block("for.body")
-        postBB = func.append_basic_block("for.post")
-        exitBB = func.append_basic_block("for.exit")
-        builder.branch(condBB)
-        builder.position_at_start(condBB)
->>>>>>> 52db64e6
         if node.condition:
             node.condition.accept(self)
             condVal = self.stack.pop()
@@ -800,25 +721,6 @@
         self.builder.branch(condBB)
         self.builder.position_at_start(exitBB)
 
-<<<<<<< HEAD
-    def visit_variable(self, node: Variable):
-        ptr = self.symbols[node.name]
-        self.stack.append(self.builder.load(ptr))
-    
-    def visit_literal(self, node: Literal):
-        const = (ir.Constant(self.typemap['FLOAT'], node.value)
-                 if node.type=='FLOAT'
-                 else ir.Constant(self.typemap[node.type], node.value))
-        self.stack.append(const)
-    
-    def visit_unary_op(self, node: UnaryOp):
-        node.operand.accept(self)
-        v = self.stack.pop()
-        if node.op == '-':
-            zero = ir.Constant(v.type, 0)
-            op = self.builder.fsub if isinstance(v.type, ir.DoubleType) else self.builder.sub
-            self.stack.append(op(zero, v))
-=======
     def visit_switch_statement(self, node):
         # Create the end block for the switch statement
         end_block = func.append_basic_block("switch.end")
@@ -894,7 +796,6 @@
         elif node.op == "!":
             zero = ir.Constant(val.type, 0)
             self.stack.append(builder.icmp_signed("==", val, zero))
->>>>>>> 52db64e6
         else:
             zero = ir.Constant(v.type, 0)
             self.stack.append(self.builder.icmp_signed('==', v, zero))
@@ -904,8 +805,6 @@
         node.rhs.accept(self)
         rhs = self.stack.pop()
         lhs = self.stack.pop()
-<<<<<<< HEAD
-
         is_float = isinstance(lhs.type, ir.DoubleType)
 
         if node.op == '+':
@@ -970,47 +869,6 @@
         fn = self.module.get_global(node.name)
         self.builder.call(fn, args)
 #%%
-=======
-        if node.op == "+":
-            self.stack.append(builder.add(lhs, rhs))
-        elif node.op == "-":
-            self.stack.append(builder.sub(lhs, rhs))
-        elif node.op == "*":
-            self.stack.append(builder.mul(lhs, rhs))
-        elif node.op == "/":
-            self.stack.append(builder.sdiv(lhs, rhs))
-        elif node.op == "%":
-            self.stack.append(builder.srem(lhs, rhs))
-        elif node.op == "<":
-            result = builder.icmp_signed("<", lhs, rhs)
-            self.stack.append(result)
-        elif node.op == "<=":
-            result = builder.icmp_signed("<=", lhs, rhs)
-            self.stack.append(result)
-        elif node.op == ">":
-            result = builder.icmp_signed(">", lhs, rhs)
-            self.stack.append(result)
-        elif node.op == ">=":
-            result = builder.icmp_signed(">=", lhs, rhs)
-            self.stack.append(result)
-        elif node.op == "==":
-            result = builder.icmp_signed("==", lhs, rhs)
-            self.stack.append(result)
-        elif node.op == "!=":
-            result = builder.icmp_signed("!=", lhs, rhs)
-            self.stack.append(result)
-        elif node.op == "||":
-            result = builder.or_(lhs, rhs)
-            self.stack.append(result)
-        elif node.op == "&&":
-            result = builder.and_(lhs, rhs)
-            self.stack.append(result)
-        else:
-            raise ValueError(f"Operador desconocido {node.op}")
-
-
-# %%
->>>>>>> 52db64e6
 ast = parser.parse(data)
 visitor = IRGenerator(module)
 ast.accept(visitor)
