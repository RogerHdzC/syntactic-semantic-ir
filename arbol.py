--- conflicted
+++ resolved
@@ -36,75 +36,6 @@
     def accept(self, visitor: Visitor):
         visitor.visit_binary_op(self)
 
-<<<<<<< HEAD
-=======
-
-class Visitor(ABC):
-    @abstractmethod
-    def visit_literal(self, node: Literal) -> None:
-        pass
-
-    @abstractmethod
-    def visit_variable(self, node: Variable) -> None:
-        pass
-
-    @abstractmethod
-    def visit_binary_op(self, node: BinaryOp) -> None:
-        pass
-
-
-class Calculator(Visitor):
-    def __init__(self):
-        self.stack = []
-
-    def visit_variable(self, node):
-        raise
-
-    def visit_literal(self, node: Literal) -> None:
-        self.stack.append(node.value)
-
-    def visit_binary_op(self, node: BinaryOp) -> None:
-        node.lhs.accept(self)
-        node.rhs.accept(self)
-        rhs = self.stack.pop()
-        lhs = self.stack.pop()
-        if node.op == "+":
-            self.stack.append(lhs + rhs)
-        elif node.op == "-":
-            self.stack.append(lhs - rhs)
-        elif node.op == "*":
-            self.stack.append(lhs * rhs)
-        elif node.op == "/":
-            self.stack.append(lhs / rhs)
-        elif node.op == "%":
-            self.stack.append(lhs % rhs)
-        elif node.op == "<":
-            self.stack.append(lhs < rhs)
-        elif node.op == "<=":
-            self.stack.append(lhs <= rhs)
-        elif node.op == ">":
-            self.stack.append(lhs > rhs)
-        elif node.op == ">=":
-            self.stack.append(lhs >= rhs)
-        elif node.op == "==":
-            self.stack.append(lhs == rhs)
-        elif node.op == "!=":
-            self.stack.append(lhs != rhs)
-        elif node.op == "||":
-            self.stack.append(lhs or rhs)
-        elif node.op == "&&":
-            self.stack.append(lhs and rhs)
-
-
-class Variable:
-    def __init__(self, name):
-        self.name = name
-
-    def accept(self, visitor):
-        visitor.visit_variable(self)
-
-
->>>>>>> 52db64e6
 class UnaryOp:
     def __init__(self, op, operand):
         self.op = op
@@ -203,7 +134,6 @@
     def __init__(self, typ, identifier, initializer=None):
         self.typ = typ
         self.identifier = identifier
-<<<<<<< HEAD
         self.initializer = initializer
     def accept(self, visitor: Visitor):
         visitor.visit_declaration(self)
@@ -346,19 +276,4 @@
         elif node.op == '||':
             self.stack.append(lhs or rhs)
         elif node.op == '&&':
-            self.stack.append(lhs and rhs)
-     
-=======
-
-    def accept(self, visitor):
-        visitor.visit_declaration(self)
-
-
-class Program:
-    def __init__(self, declarations, statements):
-        self.declarations = declarations
-        self.statements = statements
-
-    def accept(self, visitor):
-        visitor.visit_program(self)
->>>>>>> 52db64e6
+            self.stack.append(lhs and rhs)